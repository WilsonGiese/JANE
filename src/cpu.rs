use memory::{ Memory, ReadWriteMemory };
use std::fmt;

const NMI_VECTOR: u16 = 0xFFFA;
const RESET_VECTOR: u16 = 0xFFFC; // Location of first instruction in memory
const IRQ_VECTOR: u16 = 0xFFFE;

/// CPU Flags
#[derive(Debug, Default)]
pub struct Flags {
	carry: bool,        // True if addition or shift carried, or subtraction didn't borrow
	zero: bool, 	    // True if Last operation result is 0
	irq_disable: bool,  // True if we want to inhibit IRQ interrupts (NMI allowed)
	decimal: bool,      // True if decimal mode
	overflow: bool,     // True if last ADC or SBC resulted in signed overflow
	negative: bool      // True if set bit 7 of last operation
}

/// CPU Registers
#[derive(Debug, Default)]
struct Registers {
	a: u8,    // Accumulator register used by the ALU
	x: u8,    // Indexing register
	y: u8,    // ''
	s: u8,    // Stack pointer
	pc: u16,  // Program counter (2 bytes wide)
	p: Flags, // Status register used by various instructions and the ALU
}

/// Model for the 6502 Microprocessor
pub struct CPU {
	registers: Registers,
	ram: ReadWriteMemory,
	cartridge: Box<Memory>
}

impl CPU {

	pub fn new(cartridge: Box<Memory>) -> CPU {

		CPU {
			registers: Registers::default(),
			ram: ReadWriteMemory::new(0x800),
			cartridge: cartridge
		}
	}

	/// Emulate CPU power up
	///		http://wiki.nesdev.com/w/index.php/CPU_power_up_state#At_power-up
	pub fn power_up(&mut self) {
		self.registers.a = 0;
		self.registers.x = 0;
		self.registers.y = 0;
		self.registers.s = 0xFD;
		self.registers.p.irq_disable = true;
		self.registers.pc = self.cartridge.loadw(RESET_VECTOR);
	}

	pub fn power_up_with_pc_override(&mut self, pc: u16) {
		self.registers.a = 0;
		self.registers.x = 0;
		self.registers.y = 0;
		self.registers.s = 0xFD;
		self.registers.p.irq_disable = true;
		self.registers.pc = pc;
	}

	/// Emulate CPU reset
	///		http://wiki.nesdev.com/w/index.php/CPU_power_up_state#After_reset
	pub fn reset(&mut self) {
		// TODO: Reset state
	}

	pub fn run(&mut self) {
		println!("Running!");

		loop {
			// Get instruction from prg
			let instruction = self.load_pc();
			self.execute(instruction);
		}
	}

	fn load_pc(&mut self) -> u8 {
		let value = self.cartridge.load(self.registers.pc);
		self.registers.pc += 1;
		value
	}

	fn loadw_pc(&mut self) -> u16 {
		self.load_pc() as u16 | (self.load_pc() as u16) << 8
	}

	fn immediate_mode(&mut self) -> u8 {
		self.load_pc()
	}

	fn absolute_mode(&mut self) -> u8 {
		let address = self.loadw_pc();
		self.load(address)
	}

	fn absolute_x_mode(&mut self) -> u8 {
		let address = self.loadw_pc() + self.registers.x as u16; // TODO handle overflow?
		self.load(address)
	}

	fn absolute_y_mode(&mut self) -> u8 {
		let address = self.loadw_pc() + self.registers.y as u16; // TODO handle overflow?
		self.load(address)
	}

	fn zero_page_mode(&mut self) -> u8 {
		let address = self.load_pc();
		self.load(address as u16)
	}

	fn zero_page_x_mode(&mut self) -> u8 {
		let address = self.load_pc() + self.registers.x;
		self.load(address as u16)
	}

	fn zero_page_y_mode(&mut self) -> u8 {
		let address = self.load_pc() + self.registers.y;
		self.load(address as u16)
	}

	fn inderect_x_mode(&mut self) -> u8 {
		let address = self.load_pc() + self.registers.x; // Zero page address
		let address = self.loadw(address as u16); // Indirect address
		self.load(address)
	}

	fn inderect_y_mode(&mut self) -> u8 {
		let address = self.load_pc(); // Zero page address
		let address = self.loadw(address as u16) + self.registers.y as u16; // Indirect address
		self.load(address)
	}

	pub fn execute(&mut self, instruction: u8) {
		println!("Executing instruction: {:#X}", instruction);
		match instruction {
			// LDA
			0xA9 => { let value = self.immediate_mode(); self.lda(value); },
			0xA5 => { let value = self.zero_page_mode(); self.lda(value); },
			0xB5 => { let value = self.zero_page_x_mode(); self.lda(value); },
			0xAD => { let value = self.absolute_mode(); self.lda(value); },
			0xBD => { let value = self.absolute_x_mode(); self.lda(value); },
			0xB9 => { let value = self.absolute_y_mode(); self.lda(value); },
			0xA1 => { let value = self.inderect_x_mode(); self.lda(value); },
			0xB1 => { let value = self.inderect_y_mode(); self.lda(value); }

			// LDX
			0xA2 => { let value = self.immediate_mode(); self.ldx(value); },
			0xA6 => { let value = self.zero_page_mode(); self.ldx(value); },
			0xB6 => { let value = self.zero_page_y_mode(); self.ldx(value); },
			0xAE => { let value = self.absolute_mode(); self.ldx(value); },
			0xBE => { let value = self.absolute_y_mode(); self.lda(value); }

			// LDY
			0xA0 => { let value = self.immediate_mode(); self.ldy(value); },
			0xA4 => { let value = self.zero_page_mode(); self.ldy(value); },
			0xB4 => { let value = self.zero_page_x_mode(); self.ldy(value); },
			0xAC => { let value = self.absolute_mode(); self.ldy(value); },
			0xBC => { let value = self.absolute_x_mode(); self.ldy(value); }

			// JUMP
			0x4C => { self.jmp(); }

			0x78 => self.sei(),
			0xD8 => self.cld(),
			0x18 => self.clc(),
			0x58 => self.cli(),
			0xB8 => self.clv(),
			_ => panic!("Unsupported instruction: {:#X}", instruction)
		}
	}

	// LDA - Load Accumulator with memory
	// Operation: M -> A
	fn lda(&mut self, value: u8) {
		self.registers.a = value;
	}

	// LDX - Load X with memory
	// Operation: M -> X
	fn ldx(&mut self, value: u8) {
		self.registers.x = value;
	}

	// LDY - Load Y with memory
	// Operation M -> Y
	fn ldy(&mut self, value: u8) {
		self.registers.y = value;
	}

<<<<<<< HEAD
	// DEC - Decrement memory by one
	fn dec(&mut self, address: u16) {
		let value = self.load(address);
		self.store(address, value - 1);
	}

	// DEX - Decrement X by one
	fn dex(&mut self) {
		self.registers.x -= 1;
	}

	// DEY - Decrement X by one
	fn dey(&mut self) {
		self.registers.y -= 1;
	}

	/// SEI - Set interrupt disable status
=======
	// JMP - Load PC in absolute mode
	// (TODO: Get clarity... This Loads a word? Different from other absolute modes)
	fn jmp(&mut self) {
		let value = self.loadw_pc();
		println!("JMP {:#X}", value);
		self.registers.pc = value;
	}

	/// SEI Set interrupt disable status
>>>>>>> 76871ef6
	fn sei(&mut self) {
		self.registers.p.irq_disable = true;
	}

	/// CLD - Clear decimal status
	fn cld(&mut self) {
		self.registers.p.decimal = false;
	}

	/// CLC - Clear carry flag
	fn clc(&mut self) {
		self.registers.p.carry = false;
	}

	/// CLI - Clear interrupt disable flag
	fn cli(&mut self) {
		self.registers.p.irq_disable = false;
	}

	/// CLV - Clear overflow flag
	fn clv(&mut self) {
		self.registers.p.overflow = false;
	}

	fn nop() { }
}

impl fmt::Display for CPU {
	fn fmt(&self, f: &mut fmt::Formatter) -> fmt::Result {
		writeln!(f, "CPU {{").unwrap();
		writeln!(f, "    A:  {:#X}", self.registers.a).unwrap();
		writeln!(f, "    X:  {:#X}", self.registers.x).unwrap();
		writeln!(f, "    Y:  {:#X}", self.registers.y).unwrap();
		writeln!(f, "    S:  {:#X}", self.registers.s).unwrap();
		writeln!(f, "    PC: {:#X}", self.registers.pc).unwrap();
		writeln!(f, "    P:  {:#?}", self.registers.p).unwrap();
		writeln!(f, "}}")
	}
}

//
// CPU Memory (2 Byte addressing)
//
//   0x0000 -> 0x7FFF : 2KB RAM
//   0x0800 -> 0x1FFF : Mirrored sections of RAM
//   0x2000 -> 0x2007 : PPU Registers
//   0x2008 -> 0x3FFF : Mirrored sections of PPU Registers
//   0x4000 -> 0x401F : APU and IO Registers
//   0x4020 -> 0xFFFF : Cartirdge Space
//

impl Memory for CPU {
	fn load(&self, address: u16) -> u8 {
		println!("CPU Load: {:#X}", address);
		match address {
			0x0000 ... 0x07FF => self.ram.load(address),
			0x0800 ... 0x0FFF => self.ram.load(address - 0x0800),
			0x1000 ... 0x17FF => self.ram.load(address - 0x1000),
			0x1800 ... 0x1FFF => self.ram.load(address - 0x1800),
			0x0800 ... 0x1FFF => unimplemented!(),
			0x2000 ... 0x2007 => unimplemented!(),
			0x2008 ... 0x3FFF => unimplemented!(),
			0x4000 ... 0x401F => unimplemented!(),
			0x4020 ... 0xFFFF => {
				println!("Accessing Cartridge");
				return self.cartridge.load(address);
			},
			_ => unreachable!()
		}
	}

	fn store(&mut self, address: u16, value: u8) {
		unimplemented!();
	}
}<|MERGE_RESOLUTION|>--- conflicted
+++ resolved
@@ -194,25 +194,6 @@
 		self.registers.y = value;
 	}
 
-<<<<<<< HEAD
-	// DEC - Decrement memory by one
-	fn dec(&mut self, address: u16) {
-		let value = self.load(address);
-		self.store(address, value - 1);
-	}
-
-	// DEX - Decrement X by one
-	fn dex(&mut self) {
-		self.registers.x -= 1;
-	}
-
-	// DEY - Decrement X by one
-	fn dey(&mut self) {
-		self.registers.y -= 1;
-	}
-
-	/// SEI - Set interrupt disable status
-=======
 	// JMP - Load PC in absolute mode
 	// (TODO: Get clarity... This Loads a word? Different from other absolute modes)
 	fn jmp(&mut self) {
@@ -221,8 +202,7 @@
 		self.registers.pc = value;
 	}
 
-	/// SEI Set interrupt disable status
->>>>>>> 76871ef6
+	/// SEI - Set interrupt disable status
 	fn sei(&mut self) {
 		self.registers.p.irq_disable = true;
 	}
